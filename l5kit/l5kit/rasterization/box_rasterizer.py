from typing import List, Optional, Tuple, Union

import cv2
import numpy as np

from l5kit.data.zarr_dataset import AGENT_DTYPE

from ..data.filter import filter_agents_by_labels, filter_agents_by_track_id
from ..geometry import rotation33_as_yaw, transform_points
from ..geometry.transform import yaw_as_rotation33
from .rasterizer import EGO_EXTENT_HEIGHT, EGO_EXTENT_LENGTH, EGO_EXTENT_WIDTH, Rasterizer
<<<<<<< HEAD
from .render_context import RenderContext
=======
from .semantic_rasterizer import CV2_SHIFT, cv2_subpixel
>>>>>>> 18368ee5


def get_ego_as_agent(frame: np.ndarray) -> np.ndarray:  # TODO this can be useful to have around
    """
    Get a valid agent with information from the frame AV. Ford Fusion extent is used

    Args:
        frame (np.ndarray): the frame we're interested in

    Returns: an agent np.ndarray of the AV

    """
    ego_agent = np.zeros(1, dtype=AGENT_DTYPE)
    ego_agent[0]["centroid"] = frame["ego_translation"][:2]
    ego_agent[0]["yaw"] = rotation33_as_yaw(frame["ego_rotation"])
    ego_agent[0]["extent"] = np.asarray((EGO_EXTENT_LENGTH, EGO_EXTENT_WIDTH, EGO_EXTENT_HEIGHT))
    return ego_agent


def draw_boxes(
    raster_size: Tuple[int, int],
    raster_from_world: np.ndarray,
    agents: np.ndarray,
    color: Union[int, Tuple[int, int, int]],
) -> np.ndarray:
    """
    Draw multiple boxes in one sweep over the image.
    Boxes corners are extracted from agents, and the coordinates are projected in the image plane.
    Finally, cv2 draws the boxes.

    Args:
        raster_size (Tuple[int, int]): Desired output image size
        world_to_image_space (np.ndarray): 3x3 matrix to convert from world to image coordinated
        agents (np.ndarray): array of agents to be drawn
        color (Union[int, Tuple[int, int, int]]): single int or RGB color

    Returns:
        np.ndarray: the image with agents rendered. RGB if color RGB, otherwise GRAY
    """
    if isinstance(color, int):
        im = np.zeros((raster_size[1], raster_size[0]), dtype=np.uint8)
    else:
        im = np.zeros((raster_size[1], raster_size[0], 3), dtype=np.uint8)

    box_world_coords = np.zeros((len(agents), 4, 2))
    corners_base_coords = np.asarray([[-1, -1], [-1, 1], [1, 1], [1, -1]])

    # compute the corner in world-space (start in origin, rotate and then translate)
    for idx, agent in enumerate(agents):
        corners = corners_base_coords * agent["extent"][:2] / 2  # corners in zero
        r_m = yaw_as_rotation33(agent["yaw"])
        box_world_coords[idx] = transform_points(corners, r_m) + agent["centroid"][:2]

    box_raster_coords = transform_points(box_world_coords.reshape((-1, 2)), raster_from_world)

    # fillPoly wants polys in a sequence with points inside as (x,y)
<<<<<<< HEAD
    box_raster_coords = box_raster_coords.reshape((-1, 4, 2)).astype(np.int64)
    cv2.fillPoly(im, box_raster_coords, color=color)
=======
    box_image_coords = cv2_subpixel(box_image_coords.reshape((-1, 4, 2)))
    cv2.fillPoly(im, box_image_coords, color=color, lineType=cv2.LINE_AA, shift=CV2_SHIFT)
>>>>>>> 18368ee5
    return im


class BoxRasterizer(Rasterizer):
    def __init__(
        self, render_context: RenderContext, filter_agents_threshold: float, history_num_frames: int,
    ):
        """

        Args:
            render_context (RenderContext): Render context
            filter_agents_threshold (float): Value between 0 and 1 used to filter uncertain agent detections
            history_num_frames (int): Number of frames to rasterise in the past
        """
        super(BoxRasterizer, self).__init__()
        self.render_context = render_context
        self.raster_size = render_context.raster_size_px
        self.filter_agents_threshold = filter_agents_threshold
        self.history_num_frames = history_num_frames

    def rasterize(
        self,
        history_frames: np.ndarray,
        history_agents: List[np.ndarray],
        history_tl_faces: List[np.ndarray],
        agent: Optional[np.ndarray] = None,
    ) -> np.ndarray:
        # all frames are drawn relative to this one"
        frame = history_frames[0]
        if agent is None:
            ego_translation_m = history_frames[0]["ego_translation"]
            ego_yaw_rad = rotation33_as_yaw(frame["ego_rotation"])
        else:
            ego_translation_m = np.append(agent["centroid"], history_frames[0]["ego_translation"][-1])
            ego_yaw_rad = agent["yaw"]

        raster_from_world = self.render_context.raster_from_world(ego_translation_m, ego_yaw_rad)

        # this ensures we always end up with fixed size arrays, +1 is because current time is also in the history
        out_shape = (self.raster_size[1], self.raster_size[0], self.history_num_frames + 1)
        agents_images = np.zeros(out_shape, dtype=np.uint8)
        ego_images = np.zeros(out_shape, dtype=np.uint8)

        for i, (frame, agents) in enumerate(zip(history_frames, history_agents)):
            agents = filter_agents_by_labels(agents, self.filter_agents_threshold)
            # note the cast is for legacy support of dataset before April 2020
            av_agent = get_ego_as_agent(frame).astype(agents.dtype)

            if agent is None:
                agents_image = draw_boxes(self.raster_size, raster_from_world, agents, 255)
                ego_image = draw_boxes(self.raster_size, raster_from_world, av_agent, 255)
            else:
                agent_ego = filter_agents_by_track_id(agents, agent["track_id"])
                if len(agent_ego) == 0:  # agent not in this history frame
                    agents_image = draw_boxes(self.raster_size, raster_from_world, np.append(agents, av_agent), 255)
                    ego_image = np.zeros_like(agents_image)
                else:  # add av to agents and remove the agent from agents
                    agents = agents[agents != agent_ego[0]]
                    agents_image = draw_boxes(self.raster_size, raster_from_world, np.append(agents, av_agent), 255)
                    ego_image = draw_boxes(self.raster_size, raster_from_world, agent_ego, 255)

            agents_images[..., i] = agents_image
            ego_images[..., i] = ego_image

        # combine such that the image consists of [agent_t, agent_t-1, agent_t-2, ego_t, ego_t-1, ego_t-2]
        out_im = np.concatenate((agents_images, ego_images), -1)

        return out_im.astype(np.float32) / 255

    def to_rgb(self, in_im: np.ndarray, **kwargs: dict) -> np.ndarray:
        """
        get an rgb image where agents further in the past have faded colors

        Args:
            in_im: the output of the rasterize function
            kwargs: this can be used for additional customization (such as colors)

        Returns: an RGB image with agents and ego coloured with fading colors
        """
        hist_frames = in_im.shape[-1] // 2
        in_im = np.transpose(in_im, (2, 0, 1))

        # this is similar to the draw history code
        out_im_agent = np.zeros((self.raster_size[1], self.raster_size[0], 3), dtype=np.float32)
        agent_chs = in_im[:hist_frames][::-1]  # reverse to start from the furthest one
        agent_color = (0, 0, 1) if "agent_color" not in kwargs else kwargs["agent_color"]
        for ch in agent_chs:
            out_im_agent *= 0.85  # magic fading constant for the past
            out_im_agent[ch > 0] = agent_color

        out_im_ego = np.zeros((self.raster_size[1], self.raster_size[0], 3), dtype=np.float32)
        ego_chs = in_im[hist_frames:][::-1]
        ego_color = (0, 1, 0) if "ego_color" not in kwargs else kwargs["ego_color"]
        for ch in ego_chs:
            out_im_ego *= 0.85
            out_im_ego[ch > 0] = ego_color

        out_im = (np.clip(out_im_agent + out_im_ego, 0, 1) * 255).astype(np.uint8)
        return out_im<|MERGE_RESOLUTION|>--- conflicted
+++ resolved
@@ -9,11 +9,8 @@
 from ..geometry import rotation33_as_yaw, transform_points
 from ..geometry.transform import yaw_as_rotation33
 from .rasterizer import EGO_EXTENT_HEIGHT, EGO_EXTENT_LENGTH, EGO_EXTENT_WIDTH, Rasterizer
-<<<<<<< HEAD
 from .render_context import RenderContext
-=======
 from .semantic_rasterizer import CV2_SHIFT, cv2_subpixel
->>>>>>> 18368ee5
 
 
 def get_ego_as_agent(frame: np.ndarray) -> np.ndarray:  # TODO this can be useful to have around
@@ -70,13 +67,8 @@
     box_raster_coords = transform_points(box_world_coords.reshape((-1, 2)), raster_from_world)
 
     # fillPoly wants polys in a sequence with points inside as (x,y)
-<<<<<<< HEAD
-    box_raster_coords = box_raster_coords.reshape((-1, 4, 2)).astype(np.int64)
-    cv2.fillPoly(im, box_raster_coords, color=color)
-=======
-    box_image_coords = cv2_subpixel(box_image_coords.reshape((-1, 4, 2)))
-    cv2.fillPoly(im, box_image_coords, color=color, lineType=cv2.LINE_AA, shift=CV2_SHIFT)
->>>>>>> 18368ee5
+    box_raster_coords = cv2_subpixel(box_raster_coords.reshape((-1, 4, 2)))
+    cv2.fillPoly(im, box_raster_coords, color=color, lineType=cv2.LINE_AA, shift=CV2_SHIFT)
     return im
 
 
